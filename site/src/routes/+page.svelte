--- conflicted
+++ resolved
@@ -1,9 +1,8 @@
-<<<<<<< HEAD
 <script lang="ts">
     import { io } from "socket.io-client";
     import type { message } from "$lib";
     import Cookie from "js-cookie";
-    import { onMount } from "svelte";
+    import TestB from "../components/TestB.svelte";
 
     const socket = io("127.0.0.1:5000", {
         auth: {
@@ -20,26 +19,15 @@
             ephemeral: false,
         }
     ];
-=======
-
-<script>
-    import { io } from "socket.io-client";
-    import TestB from "../components/TestB.svelte";
 
     function handleClick(){
         alert('clicked')
     }
-
-    const socket = io("https://x36dw3tq-5000.use.devtunnels.ms/");
-
-    let messages = [];
->>>>>>> 99129e73
-
+    
     socket.on("connect", () => {
         console.log("Connected to server");
     });
 
-<<<<<<< HEAD
     socket.on("message", (data: message) => {
         console.log("Message from server", data);
         messages = [...messages, data];
@@ -52,27 +40,12 @@
         socket.emit("message", messageContent);
         messageContent = "";
     }
-=======
-    socket.on("message", (data) => {
-        console.log("Message from server", data);
-        messages = [...messages, data];
-    });
->>>>>>> 99129e73
 </script>
 
 
 <h1>Retro Rendezvous!</h1>
-
-<<<<<<< HEAD
-<head>
-    <title>Chat | App</title>
-</head>
-
-
-<body>
-    <h6><span>&copy;</span> Copyright, Norwegian Ball Waffles</h6>
-</body>
-
+<h6><span>&copy;</span> Copyright, Norwegian Ball Waffles</h6>
+    
 <div class="message">
     {#each messages as message (message.message)}
         {#if typeof message.author === "string"}
@@ -85,21 +58,6 @@
 
 <input type="text" placeholder="Message" bind:value={messageContent} />
 <button on:click={sendMessage}>Send</button>
-=======
 
 
-
-<h6><span>&copy;</span> Copyright, Norwegian Ball Waffles</h6>
-    
 <TestB on:click={handleClick} />
-
-
-<div class="message">
-    {#each messages as message (message.id)}
-        <p>{message.text}</p>
-    {/each}
-</div>
-
-<h1>Welcome to SvelteKit</h1>
-<p>Visit <a href="https://kit.svelte.dev">kit.svelte.dev</a> to read the documentation</p>
->>>>>>> 99129e73
